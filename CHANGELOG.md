--- conflicted
+++ resolved
@@ -7,16 +7,13 @@
 
 ## Unreleased
 
-<<<<<<< HEAD
 - New endpoint for taxon data statistics
-=======
 - Taxonomic act importer via operation logger tasks
 - Change tracking of taxonomic acts via CmRDTs and operation logs
 - Imported taxonomy from WoRMS (2024-04-01)
 - Taxonomic synonym history from the WoRMS dataset
 - Taxonomic ranks and statuses from the WoRMS dataset
 - Change tracking of taxonomy via CmRDTs and operation logs
->>>>>>> 23a7cfc4
 - Taxon history importer (synonyms and nomenclatural acts)
 - Name publication importer
 - Nomenclatural act importer via operation logger tasks
