--- conflicted
+++ resolved
@@ -3,13 +3,9 @@
 {
   packages = with pkgs; [
     rust-analyzer
-<<<<<<< HEAD
+    protobuf
   ];
 
-=======
-    protobuf
-  ];
->>>>>>> 4e1ad655
   languages.rust.enable = true;
 
   services.postgres.enable = true;
