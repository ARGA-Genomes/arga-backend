--- conflicted
+++ resolved
@@ -2,17 +2,13 @@
 use tracing_subscriber::prelude::*;
 
 use dotenvy::dotenv;
+use sqlx::postgres::PgPoolOptions;
 
 use arga_backend::http;
 use arga_backend::telemetry;
 
-<<<<<<< HEAD
+use arga_backend::index::providers::{Solr, SolrClient};
 use arga_backend::index::providers::db::Database;
-use arga_backend::index::providers::{Solr, SolrClient as Client};
-use sqlx::postgres::PgPoolOptions;
-=======
-use arga_backend::index::providers::{Solr, SolrClient};
->>>>>>> 4e1ad655
 
 
 #[tokio::main]
@@ -55,11 +51,7 @@
         frontend_host,
     };
 
-<<<<<<< HEAD
-    http::serve(config, solr, provider, database).await.expect("Failed to start server");
-=======
     http::serve(config, provider).await.expect("Failed to start server");
 
     telemetry::shutdown();
->>>>>>> 4e1ad655
 }