use async_graphql::*;
use serde::{Serialize, Deserialize};

use crate::http::Error;
use crate::http::Context as State;
use crate::index::filters::{TaxonomyFilters, Filterable};
use crate::index::search::SearchFilterItem;
use crate::index::search::SearchSuggestion;
use crate::index::search::{Searchable, SearchResults};


pub struct Search;

#[Object]
impl Search {
    async fn filters(&self, ctx: &Context<'_>) -> Result<FilterTypeResults, Error> {
        let state = ctx.data::<State>().unwrap();
        let taxonomy = state.provider.taxonomy_filters().await.unwrap();

        Ok(FilterTypeResults {
            taxonomy,
        })
    }

    async fn filtered(
        &self,
        ctx: &Context<'_>,
        kingdom: Option<String>,
        phylum: Option<String>,
        class: Option<String>,
        family: Option<String>,
        genus: Option<String>,
    ) -> Result<SearchResults, Error> {
        let state = ctx.data::<State>().unwrap();

        let mut ala_filters = Vec::new();

        // create search filters to narrow down the list in the ALA species endpoint
        if let Some(value) = kingdom {
            ala_filters.push(SearchFilterItem { field: "kingdom_s".into(), value });
        }
        if let Some(value) = phylum {
            ala_filters.push(SearchFilterItem { field: "phylum_s".into(), value });
        }
        if let Some(value) = class {
            ala_filters.push(SearchFilterItem { field: "class_s".into(), value });
        }
        if let Some(value) = family {
            ala_filters.push(SearchFilterItem { field: "family_s".into(), value });
        }
        if let Some(value) = genus {
            ala_filters.push(SearchFilterItem { field: "rk_genus".into(), value });
        }

        // get a list of species from the ALA species endpoint first. once we have that
        // look for exact matches by id in the ARGA index to determine if it has any genomic data
        let mut ala_results = state.ala_provider.filtered(&ala_filters).await.unwrap();

        // create a solr filter that specifically looks for the ids found in the ALA index
        let mut solr_filters = Vec::with_capacity(ala_results.records.len());
        for record in &ala_results.records {
            if let Some(uuid) = &record.species_uuid {
                let uuid = format!(r#"("{}")"#, uuid);
                solr_filters.push(SearchFilterItem { field: "speciesID".into(), value: uuid });
            }
        }

        let results = state.provider.species(&solr_filters).await.unwrap();

        for record in ala_results.records.iter_mut() {
            let mut total_genomic_records = 0;

            for group in results.groups.iter() {
                if group.key == record.species_uuid {
                    total_genomic_records += group.matches;
                }
            }

            record.genomic_data_records = Some(total_genomic_records);
        }


        state.db_provider.species(&ala_filters).await.unwrap();

        Ok(ala_results)
    }

<<<<<<< HEAD
    async fn filtered2(
        &self,
        ctx: &Context<'_>,
        kingdom: Option<String>,
        phylum: Option<String>,
        class: Option<String>,
        family: Option<String>,
        genus: Option<String>,
    ) -> Result<SearchResults, Error> {
        let state = ctx.data::<State>().unwrap();

        let mut db_filters = Vec::new();

        if let Some(value) = kingdom {
            db_filters.push(SearchFilterItem { field: "kingdom".into(), value });
        }
        if let Some(value) = phylum {
            db_filters.push(SearchFilterItem { field: "phylum".into(), value });
        }
        if let Some(value) = class {
            db_filters.push(SearchFilterItem { field: "class".into(), value });
        }
        if let Some(value) = family {
            db_filters.push(SearchFilterItem { field: "family".into(), value });
        }
        if let Some(value) = genus {
            db_filters.push(SearchFilterItem { field: "genus".into(), value });
        }

        // get a list of species from the database first. once we have that we can
        // look for genomic data related to the species and enrich the search results
        let mut db_results = state.db_provider.filtered(&db_filters).await.unwrap();

        // use the same search filters in solr since the field names are the same
        let solr_results = state.provider.species(&db_filters).await.unwrap();

        for record in db_results.records.iter_mut() {
            let mut total_genomic_records = 0;

            for group in solr_results.groups.iter() {
                if group.key == record.species {
                    total_genomic_records += group.matches;
                }
            }

            record.genomic_data_records = Some(total_genomic_records);
        }

        Ok(db_results)
=======
    #[tracing::instrument(skip(self, ctx))]
    async fn suggestions(&self, ctx: &Context<'_>, query: String) -> Result<Vec<SearchSuggestion>, Error> {
        tracing::info!(monotonic_counter.suggestions_made = 1);

        let state = ctx.data::<State>().unwrap();
        let suggestions = state.ala_provider.suggestions(&query).await.unwrap();

        tracing::info!(value.suggestions = suggestions.len());

        Ok(suggestions)
>>>>>>> 4e1ad655
    }
}


#[derive(Debug, Serialize, Deserialize, SimpleObject)]
pub struct FilterTypeResults {
    /// Filters to narrow down specimens by taxonomic rank
    pub taxonomy: TaxonomyFilters,
}<|MERGE_RESOLUTION|>--- conflicted
+++ resolved
@@ -85,7 +85,6 @@
         Ok(ala_results)
     }
 
-<<<<<<< HEAD
     async fn filtered2(
         &self,
         ctx: &Context<'_>,
@@ -135,7 +134,8 @@
         }
 
         Ok(db_results)
-=======
+    }
+
     #[tracing::instrument(skip(self, ctx))]
     async fn suggestions(&self, ctx: &Context<'_>, query: String) -> Result<Vec<SearchSuggestion>, Error> {
         tracing::info!(monotonic_counter.suggestions_made = 1);
@@ -146,7 +146,6 @@
         tracing::info!(value.suggestions = suggestions.len());
 
         Ok(suggestions)
->>>>>>> 4e1ad655
     }
 }
 
