--- conflicted
+++ resolved
@@ -1,18 +1,18 @@
 use arga_core::models::{
-    ACCEPTED_NAMES,
     Dataset,
     Name,
     NamePublication,
     NomenclaturalActType,
     Publication,
-    SPECIES_RANKS,
     Specimen,
     Taxon,
     TaxonTreeNode,
     TaxonWithDataset,
     TaxonomicRank,
+    ACCEPTED_NAMES,
+    SPECIES_RANKS,
 };
-use bigdecimal::BigDecimal;
+use bigdecimal::{BigDecimal, Zero};
 use chrono::{DateTime, Utc};
 use diesel::prelude::*;
 use diesel::sql_types::{Array, Nullable, Text, Varchar};
@@ -21,12 +21,12 @@
 
 use super::extensions::species_filters::{NameAttributeFilter, SpeciesFilter};
 use super::extensions::taxa_filters::TaxaFilter;
-use super::extensions::{Paginate, sum_if};
+use super::extensions::{sum_if, Paginate};
 use super::models::Species;
-use super::{Error, PageResult, PgPool, schema, schema_gnl};
+use super::{schema, schema_gnl, Error, PageResult, PgPool};
 use crate::database::extensions::classification_filters::{
+    with_classification,
     Classification as ClassificationFilter,
-    with_classification,
 };
 use crate::database::extensions::filters::Filter;
 use crate::database::extensions::species_filters::{
@@ -65,7 +65,6 @@
     pub assembly_scaffolds_coverage: Option<BigDecimal>,
     pub assembly_contigs_coverage: Option<BigDecimal>,
 }
-
 
 #[derive(Debug, Queryable)]
 #[diesel(check_for_backend(diesel::pg::Pg))]
@@ -79,7 +78,6 @@
     pub total_genomic: Option<BigDecimal>,
 }
 
-
 #[derive(Debug, Queryable)]
 #[diesel(check_for_backend(diesel::pg::Pg))]
 pub struct RankSummary {
@@ -91,7 +89,6 @@
     pub genomic_data: i64,
 }
 
-
 #[derive(Debug, Queryable, Selectable)]
 #[diesel(table_name = schema::taxon_history)]
 pub struct HistoryItem {
@@ -105,7 +102,6 @@
     #[diesel(embed)]
     pub publication: Option<NamePublication>,
 }
-
 
 // because acted_on is an aliased table we don't implement
 // Selectable as it will use the `name` table rather than the
@@ -123,7 +119,6 @@
     pub acted_on: Name,
 }
 
-
 #[derive(Debug, Queryable)]
 #[diesel(table_name = schema::taxonomic_acts)]
 pub struct TaxonomicAct {
@@ -135,7 +130,6 @@
     pub data_updated_at: Option<DateTime<Utc>>,
 }
 
-
 #[derive(Debug, Selectable, Queryable)]
 #[diesel(table_name = schema::specimens)]
 pub struct TypeSpecimen {
@@ -151,7 +145,6 @@
     pub pool: PgPool,
 }
 
-
 impl TaxaProvider {
     pub async fn find_by_id(&self, id: &Uuid) -> Result<Taxon, Error> {
         use schema::taxa;
@@ -335,71 +328,6 @@
         Ok(nodes)
     }
 
-<<<<<<< HEAD
-    pub async fn descendant_summary(
-        &self,
-        classification: &ClassificationFilter,
-        rank: TaxonomicRank,
-    ) -> Result<Vec<TaxonSummary>, Error> {
-        use diesel::dsl::{count_star, sql};
-        use schema_gnl::species;
-        let mut conn = self.pool.get().await?;
-
-        let rank = rank.to_string().to_lowercase();
-        let selector = format!("species.classification->>'{rank}'");
-        let rank_group = sql::<Varchar>(&selector);
-
-        let records = species::table
-            .filter(with_accepted_classification(classification))
-            .filter(species::classification.retrieve_as_text(rank).is_not_null())
-            .group_by(&rank_group)
-            .select((&rank_group, count_star(), sum_if(species::genomes.gt(0)), sum_if(species::total_genomic.gt(0))))
-            .load::<TaxonSummary>(&mut conn)
-            .await?;
-
-        Ok(records)
-    }
-
-    pub async fn taxon_summary(
-        &self,
-        classification: &ClassificationFilter,
-        attribute: &Option<NameAttributeFilter>,
-    ) -> Result<TaxonSummary, Error> {
-        use schema_gnl::species;
-        let mut conn = self.pool.get().await?;
-
-        let mut species_query = species::table
-            .filter(with_accepted_classification(classification))
-            .into_boxed();
-        let mut species_genomes_query = species::table
-            .filter(with_accepted_classification(classification))
-            .into_boxed();
-        let mut species_data_query = species::table
-            .filter(with_accepted_classification(classification))
-            .into_boxed();
-
-        match attribute {
-            Some(attr) => {
-                species_query = species_query.filter(with_attribute(attr));
-                species_genomes_query = species_genomes_query.filter(with_attribute(attr));
-                species_data_query = species_data_query.filter(with_attribute(attr));
-            }
-            None => {}
-        }
-
-        let species = species_query.count().get_result::<i64>(&mut conn).await?;
-
-        let species_genomes = species_genomes_query
-            .filter(species::genomes.gt(0))
-            .count()
-            .get_result::<i64>(&mut conn)
-            .await?;
-
-        let species_data = species_data_query
-            .filter(species::total_genomic.gt(0))
-            .count()
-            .get_result::<i64>(&mut conn)
-=======
     /// Summary statistics for a specific rank below the specified taxon
     pub async fn rank_summary(&self, taxon_id: &Uuid, rank: &TaxonomicRank) -> Result<RankSummary, Error> {
         use diesel::dsl::count_star;
@@ -422,7 +350,6 @@
                 sum_if(stats::total_genomic.gt(BigDecimal::zero())),
             ))
             .get_result::<(i64, i64, i64)>(&mut conn)
->>>>>>> 4d9c00d5
             .await?;
 
         Ok(RankSummary {
@@ -432,27 +359,6 @@
         })
     }
 
-<<<<<<< HEAD
-    pub async fn species_summary(
-        &self,
-        filter: &ClassificationFilter,
-        attribute: &Option<NameAttributeFilter>,
-    ) -> Result<Vec<SpeciesSummary>, Error> {
-        use schema_gnl::species::dsl::*;
-        let mut conn = self.pool.get().await?;
-        let query = species
-            .select((canonical_name, genomes, loci, specimens, other, total_genomic))
-            .into_boxed();
-
-        let query = match attribute {
-            Some(attr) => query.filter(with_attribute(attr)),
-            None => query,
-        };
-
-        let summaries = query
-            .filter(with_species_classification(filter))
-            .order(total_genomic.desc())
-=======
     // the top 10 species that have the most genomic data
     pub async fn species_genomic_data_summary(&self, taxon_id: &Uuid) -> Result<Vec<SpeciesSummary>, Error> {
         use schema::taxa;
@@ -477,7 +383,6 @@
             .filter(stats::taxon_id.eq(taxon_id))
             .filter(taxa::rank.eq(TaxonomicRank::Species))
             .order(stats::total_genomic.desc())
->>>>>>> 4d9c00d5
             .limit(10)
             .load::<SpeciesSummary>(&mut conn)
             .await?;
@@ -485,27 +390,6 @@
         Ok(summaries)
     }
 
-<<<<<<< HEAD
-    pub async fn species_genome_summary(
-        &self,
-        filter: &ClassificationFilter,
-        attribute: &Option<NameAttributeFilter>,
-    ) -> Result<Vec<SpeciesSummary>, Error> {
-        use schema_gnl::species::dsl::*;
-        let mut conn = self.pool.get().await?;
-        let query = species
-            .select((canonical_name, genomes, loci, specimens, other, total_genomic))
-            .into_boxed();
-
-        let query = match attribute {
-            Some(attr) => query.filter(with_attribute(attr)),
-            None => query,
-        };
-
-        let summaries = query
-            .filter(with_species_classification(filter))
-            .order(genomes.desc())
-=======
     // the top 10 species that have the most genomes
     pub async fn species_genomes_summary(&self, taxon_id: &Uuid) -> Result<Vec<SpeciesSummary>, Error> {
         use schema::taxa;
@@ -530,7 +414,108 @@
             .filter(stats::taxon_id.eq(taxon_id))
             .filter(taxa::rank.eq(TaxonomicRank::Species))
             .order(stats::genomes.desc())
->>>>>>> 4d9c00d5
+            .limit(10)
+            .load::<SpeciesSummary>(&mut conn)
+            .await?;
+
+        Ok(summaries)
+    }
+
+
+    pub async fn taxon_summary(
+        &self,
+        classification: &ClassificationFilter,
+        attribute: &Option<NameAttributeFilter>,
+    ) -> Result<TaxonSummary, Error> {
+        use schema_gnl::species;
+        let mut conn = self.pool.get().await?;
+
+        let mut species_query = species::table
+            .filter(with_accepted_classification(classification))
+            .into_boxed();
+        let mut species_genomes_query = species::table
+            .filter(with_accepted_classification(classification))
+            .into_boxed();
+        let mut species_data_query = species::table
+            .filter(with_accepted_classification(classification))
+            .into_boxed();
+
+        match attribute {
+            Some(attr) => {
+                species_query = species_query.filter(with_attribute(attr));
+                species_genomes_query = species_genomes_query.filter(with_attribute(attr));
+                species_data_query = species_data_query.filter(with_attribute(attr));
+            }
+            None => {}
+        }
+
+        let species = species_query.count().get_result::<i64>(&mut conn).await?;
+
+        let species_genomes = species_genomes_query
+            .filter(species::genomes.gt(0))
+            .count()
+            .get_result::<i64>(&mut conn)
+            .await?;
+
+        let species_data = species_data_query
+            .filter(species::total_genomic.gt(0))
+            .count()
+            .get_result::<i64>(&mut conn)
+            .await?;
+
+        Ok(TaxonSummary {
+            canonical_name: "".to_string(),
+            species,
+            species_genomes,
+            species_data,
+        })
+    }
+
+    pub async fn species_summary(
+        &self,
+        filter: &ClassificationFilter,
+        attribute: &Option<NameAttributeFilter>,
+    ) -> Result<Vec<SpeciesSummary>, Error> {
+        use schema_gnl::species::dsl::*;
+        let mut conn = self.pool.get().await?;
+        let query = species
+            .select((canonical_name, genomes, loci, specimens, other, total_genomic))
+            .into_boxed();
+
+        let query = match attribute {
+            Some(attr) => query.filter(with_attribute(attr)),
+            None => query,
+        };
+
+        let summaries = query
+            .filter(with_species_classification(filter))
+            .order(total_genomic.desc())
+            .limit(10)
+            .load::<SpeciesSummary>(&mut conn)
+            .await?;
+
+        Ok(summaries)
+    }
+
+    pub async fn species_genome_summary(
+        &self,
+        filter: &ClassificationFilter,
+        attribute: &Option<NameAttributeFilter>,
+    ) -> Result<Vec<SpeciesSummary>, Error> {
+        use schema_gnl::species::dsl::*;
+        let mut conn = self.pool.get().await?;
+        let query = species
+            .select((canonical_name, genomes, loci, specimens, other, total_genomic))
+            .into_boxed();
+
+        let query = match attribute {
+            Some(attr) => query.filter(with_attribute(attr)),
+            None => query,
+        };
+
+        let summaries = query
+            .filter(with_species_classification(filter))
+            .order(genomes.desc())
             .limit(10)
             .load::<SpeciesSummary>(&mut conn)
             .await?;
